--- conflicted
+++ resolved
@@ -1,920 +1,911 @@
-using System.Collections;
-using System.Collections.Generic;
-using UnityEngine;
-using System.Linq;
-using System.IO;
-
-#if UNITY_EDITOR
-using UnityEditor;
-#endif
-
-namespace IATK
-{
-
-    /// <summary>
-    /// Big mesh class. Feed it as many vertices as you want and it will aggregate the meshes to fit Unity's mesh index limit.
-    /// </summary>
-    [ExecuteInEditMode]
-    public class BigMesh : MonoBehaviour
-    {
-        // CLASSES
-
-        /// <summary>
-        /// Big mesh data class
-        /// </summary>
-        public class BigMeshData
-        {
-            public MeshTopology meshTopology;   // How the indices are to be interpreted
-
-            public Vector3[] vertices;          // The vertices of the mesh
-            public int[] indices;               // The indices of the mesh
-            public Color[] colours;             // The colours for each vertex
-            public Vector3[] normals;           // The normals of the mesh
-            public Vector3[] uvs;               // The uvs of the mesh
-            public Vector3[] uvsAnimation;      // Store the information for animation  
-
-            public int[] lineLength;
-            public int[] chunkIndicesSize;
-
-            public Material material;           // The material to apply to the mesh
-            public Dictionary<int, int> indexToVertexDictionary;         // Dictionnary that links index buffer indices to vertex buffer indices
-
-            public BigMeshData(MeshTopology meshTopology, Vector3[] vertices, int[] indices, Color[] colours, Vector3[] normals, Vector3[] uvs, Vector3[] uvsAnimation, int[] chunkIndicesSize, Material material, int[] lineLength)
-            {
-                this.meshTopology = meshTopology;
-                this.vertices = vertices;
-                this.indices = indices;
-                this.colours = colours;
-                this.normals = normals;
-                this.uvs = uvs;
-                this.uvsAnimation = uvsAnimation;
-                this.chunkIndicesSize = chunkIndicesSize;
-                this.material = material;
-                this.lineLength = lineLength;
-                
-
-            }
-        }
-
-        // DATA
-
-        private int NB_VERTTICES;
-
-        public static readonly int VERTEX_LIMIT = 65000000;       // Unity's internal vertex limit
-
-        private List<Mesh> meshList = new List<Mesh>();         // The list of meshes
-
-        // PROPERTIES
-
-        [SerializeField] // needs to be serialized for build support
-        private Material sharedMaterial;
-
-        // The common material shared between all submeshes
-        public Material SharedMaterial {                              
-            get
-            {
-                return sharedMaterial;
-            }
-            private set
-            {
-                sharedMaterial = value;
-            }
-        }
-
-        // PUBLIC
-
-        public void recalculateBounds()
-        {
-            foreach (var mesh in meshList)
-            {
-                mesh.RecalculateBounds();
-            }
-        }
-
-        public int GetNumberVertices()
-        {
-            int v = 0;
-            foreach (var item in meshList)
-            {
-                v += item.vertexCount;
-            }
-            return v;
-        }
-
-        /// <summary>
-        /// sets to zero the provided dimension
-        /// </summary>
-        /// <param name="indexDimension"></param>
-        public void zeroPosition(int component)
-        {
-            foreach (var mesh in meshList)
-            {
-                Vector3[] vertices = mesh.vertices;
-                Vector3[] normals = mesh.normals;
-
-                for (int i = 0; i < vertices.Length; i++)
-                {
-                    Vector3 norm = normals[i];
-                    Vector3 val = vertices[i];
-
-                    norm = val;
-                    val[component] = 0;
-
-                    normals[i] = norm;
-                    vertices[i] = val;
-                }
-                mesh.SetNormals(normals.ToList());
-                mesh.SetVertices(vertices.ToList());
-                mesh.RecalculateBounds();
-            }
-        }
-
-        /// <summary>
-        /// sets the x positions of the vertices in the bigmesh
-        /// </summary>
-        /// <param name="values"></param>
-        public void updateXPositions(float[] values)
-        {
-            UpdateNPositions(0, values);
-        }
-
-        /// <summary>
-        /// sets the y positions of the vertices in the bigmesh
-        /// </summary>
-        /// <param name="values"></param>
-        public void updateYPositions(float[] values)
-        {
-            UpdateNPositions(1, values);
-        }
-
-        /// <summary>
-        /// sets the y positions of the vertices in the bigmesh
-        /// </summary>
-        /// <param name="values"></param>
-        public void updateZPositions(float[] values)
-        {
-            UpdateNPositions(2, values);
-        }
-
-        private void UpdateNPositions(int component, float[] values)
-        {
-            int cpt = 0;
-            foreach (var mesh in meshList)
-            {
-                float[] xvals = HelperUtils.SubArray(values, cpt, mesh.vertexCount);
-                Vector3[] vertices = mesh.vertices;
-                Vector3[] normals = mesh.normals;
-
-                for (int i = 0; i < vertices.Length; i++)
-                {
-                    Vector3 norm = normals[i];
-                    Vector3 val = vertices[i];
-
-                    norm = val;
-                    val[component] = xvals[i];
-
-                    normals[i] = norm;
-                    vertices[i] = val;
-                }
-                mesh.SetNormals(normals.ToList());
-                mesh.SetVertices(vertices.ToList());
-                mesh.RecalculateBounds();
-                cpt += mesh.vertexCount;
-            }
-        }
-
-        /// <summary>
-        /// returns the vertex positions of the big mesh
-        /// </summary>
-        /// <returns></returns>
-        public Vector3[] getBigMeshVertices()
-        {
-            List<Vector3> poses = new List<Vector3>();
-            foreach (var mesh in meshList)
-            {
-                poses.AddRange(mesh.vertices);
-            }
-
-            return poses.ToArray();
-        }
-
-        /// <summary>
-        /// updates the big mesh positions
-        /// </summary>
-        /// <param name="vertices"></param>
-        private void updateBigMeshVertices(Vector3[] vertices)
-        {
-            int cpt = 0;
-            foreach (var mesh in meshList)
-            {
-                mesh.SetVertices(HelperUtils.SubArray(vertices, cpt, mesh.vertexCount).ToList());
-                cpt += mesh.vertexCount;
-                mesh.RecalculateBounds();
-            }
-        }
-
-        /// <summary>
-        /// updates the big mesh colours
-        /// </summary>
-        /// <param name="vertices"></param>
-        public void updateBigMeshColour(Color colour)
-        {
-            int cpt = 0;
-            foreach (var mesh in meshList)
-            {
-                List<Color> lc = new List<Color>();
-                foreach (var vp in mesh.vertices)
-                {
-                    lc.Add(colour);
-                }
-                mesh.SetColors(HelperUtils.SubArray(lc.ToArray(), cpt, mesh.vertexCount).ToList());
-                cpt += mesh.vertexCount;
-                mesh.RecalculateBounds();
-            }
-        }
-
-        /// <summary>
-        /// updates the big mesh colours
-        /// </summary>
-        /// <param name="vertices"></param>
-        public void updateBigMeshColours(Color[] colours)
-        {
-            int cpt = 0;
-            foreach (var mesh in meshList)
-            {
-                mesh.SetColors(HelperUtils.SubArray(colours, cpt, mesh.vertexCount).ToList());
-                cpt += mesh.vertexCount;
-                mesh.RecalculateBounds();
-            }
-        }
-
-        /// <summary>
-        /// Gets the colours.
-        /// </summary>
-        /// <returns>The colours.</returns>
-        public Color[] getColors()
-        {
-            List<Color> colours = new List<Color>();
-            foreach (var mesh in meshList)
-            {
-                colours.AddRange(mesh.colors);
-            }
-            return colours.ToArray();
-        }
-
-        /// <summary>
-        /// updates the big mesh normals
-        /// </summary>
-        /// <param name="vertices"></param>
-        public void updateBigMeshNormals(Vector3[] normals)
-        {
-            int cpt = 0;
-            foreach (var mesh in meshList)
-            {
-                mesh.SetNormals(HelperUtils.SubArray(normals, cpt, mesh.vertexCount).ToList());
-                cpt += mesh.vertexCount;
-                mesh.RecalculateBounds();
-            }
-        }
-
-        /// <summary>
-        /// Gets the normals.
-        /// </summary>
-        /// <returns>The normals.</returns>
-        public Vector3[] getNormals()
-        {
-            List<Vector3> normals = new List<Vector3>();
-            foreach (var mesh in meshList)
-            {
-                normals.AddRange(mesh.normals);
-                mesh.RecalculateBounds();
-            }
-            return normals.ToArray();
-        }
-
-        List<Vector4> GetUVList(int channel, Mesh mesh)
-        {
-            List<Vector4> l = new List<Vector4>();
-            mesh.GetUVs(channel, l);
-            return l;
-        }
-
-        public List<Vector4> GetUVs(int channel)
-        {
-            List<Vector4> uvs = new List<Vector4>();
-            foreach (var mesh in meshList)
-            {
-                uvs.AddRange(GetUVList(channel, mesh));
-            }
-
-            return uvs;
-        }
-
-        public void MapUVChannel(int channel, int component, float[] data)
-        {
-            int total = meshList.Sum(x => x.vertexCount);
-            int dataPtr = 0;
-            int meshIdx = 0;
-            int meshVertIdx = 0;
-            var meshUVs = GetUVList(channel, meshList[meshIdx]);
-
-            for (int i = 0; i < total; ++i)
-            {
-                if (dataPtr >= data.Length)
-                {
-                    dataPtr = 0;
-                }
-                if (meshVertIdx == meshList[meshIdx].vertexCount)
-                {
-                    meshList[meshIdx].SetUVs(channel, meshUVs);
-                    meshIdx++;
-                    meshVertIdx = 0;
-                    if (meshIdx >= meshList.Count)
-                    {
-                        break;
-                    }
-                    meshUVs = GetUVList(channel, meshList[meshIdx]);
-                }
-
-
-                var v = meshUVs[meshVertIdx];
-                var prev = v[component];
-                v[component] = data[dataPtr];
-                if (component == (int)AbstractVisualisation.NormalChannel.Size)
-                {
-                    v[3] = prev;
-                }
-                meshUVs[meshVertIdx] = v;
-                
-                meshVertIdx++;
-                dataPtr++;
-            }
-            
-            // map the final UVs
-            meshList[meshIdx].SetUVs(channel, meshUVs);
-
-            foreach (var mesh in meshList)
-            {
-                mesh.RecalculateBounds();
-            }
-        }
-
-        /// <summary>
-        /// Creates a big mesh. Only handles meshes composed of triangles, points, and lines.
-        /// </summary>
-        /// <returns>The big mesh.</returns>
-        /// <param name="meshData">Mesh data.</param>
-        public static BigMesh createBigMesh(BigMeshData meshData)
-        {
-            List<Mesh> localMeshList = new List<Mesh>();
-            GameObject parentObject = null;
-            
-            // Optimisation for when there is only one mesh
-            //if (meshData.vertices.Length <= VERTEX_LIMIT)
-            //{
-                parentObject = createMesh(meshData.vertices,
-                    meshData.indices,
-                    meshData.colours,
-                    meshData.normals,
-                    meshData.uvs,
-                    meshData.meshTopology,
-                    meshData.material);
-                localMeshList.Add(parentObject.GetComponent<MeshFilter>().sharedMesh);
-            //}
-            //else // Split it up
-//            {
-//                parentObject = new GameObject();
-//                parentObject.name = "BigMesh";
-
-//                List<Vector3> vertexBuffer = new List<Vector3>();
-//                List<int> indexBuffer = new List<int>();
-//                List<Color> colourBuffer = new List<Color>();
-//                List<Vector3> normalBuffer = new List<Vector3>();
-//                List<Vector3> uvBuffer = new List<Vector3>();
-
-//                // Create all the meshes
-//                int offset0 = 0;
-//                ///
-//                ///  >>>>>>>>> POINT TOPOLOGY <<<<<<<<<<<<<<
-//                ///
-//                if (meshData.meshTopology == MeshTopology.Points)
-//                {
-//                    for (int i = 0; i < meshData.vertices.Length; i++)
-//                    {
-//                        if ((vertexBuffer.Count) >= VERTEX_LIMIT)
-//                        {
-//                            GameObject meshObject = createMesh(vertexBuffer.ToArray(), 
-//                                indexBuffer.ToArray(), 
-//                                colourBuffer.ToArray(),
-//                                normalBuffer.ToArray(),
-//                                uvBuffer.ToArray(),
-//                                meshData.meshTopology, 
-//                                meshData.material);
-//                            meshObject.transform.parent = parentObject.transform;
-
-//                            vertexBuffer.Clear();
-//                            indexBuffer.Clear();
-//                            colourBuffer.Clear();
-//                            normalBuffer.Clear();
-//                            uvBuffer.Clear();
-
-//                            localMeshList.Add(meshObject.GetComponent<MeshFilter>().sharedMesh);
-//                            offset0 += VERTEX_LIMIT;
-//                        }
-
-//                        indexBuffer.Add(i - offset0);
-//                        vertexBuffer.Add(meshData.vertices[i]);
-//                        colourBuffer.Add(meshData.colours[i]);
-//                        normalBuffer.Add(meshData.normals[i]);
-//                        uvBuffer.Add(meshData.uvs[i]);                    }
-//                }
-//                ///
-//                ///  >>>>>>>>> LINE TOPOLOGY <<<<<<<<<<<<<<
-//                ///
-//                else if (meshData.meshTopology == MeshTopology.Lines)
-//                {
-//                    int MaxIndex = meshData.indices.Max(); //should correspond to the size of the dataset - 1
-//                    Dictionary<int, int> indexBtoVertexBIndices = new Dictionary<int, int>();
-
-//                    int currentLine = 0;
-//                    int currentLineCount = meshData.lineLength[0] * 2;
-//                    HashSet<int> globalIndices = new HashSet<int>();
-
-//                    for (int i = 0; i < meshData.indices.Length; i++)
-//                    {
-//                        //get the index of the vertex to access
-//                        int vbIndex = meshData.indices[i];
-                        
-//                        if (currentLineCount == 0 && currentLine + 1 < meshData.lineLength.Length)
-//                        {
-//                            int newVertexCounter = 0;
-
-//                            //look up next vertices in the coming line
-//                            for (int k = i; k < i + meshData.lineLength[currentLine + 1] * 2; k++)
-//                            {
-//                                if (k < meshData.indices.Length)
-//                                    if (!globalIndices.Contains(meshData.indices[k])) newVertexCounter++;
-//                            }
-
-//                            if (vertexBuffer.Count + newVertexCounter > VERTEX_LIMIT)
-//                            {
-//                                GameObject meshObject = createMesh(vertexBuffer.ToArray(), 
-//                                                                   indexBuffer.ToArray(), 
-//                                                                   colourBuffer.ToArray(), 
-//                                                                   normalBuffer.ToArray(),
-//                                                                   uvBuffer.ToArray(),
-//                                                                   meshData.meshTopology, meshData.material);
-//                                meshObject.transform.parent = parentObject.transform;
-//                                localMeshList.Add(meshObject.GetComponent<MeshFilter>().sharedMesh);
-
-//                                //print("created mesh " + localMeshList.Count + " containing # vertices: " + vertexBuffer.Count);
-
-//                                vertexBuffer.Clear();
-//                                indexBuffer.Clear();
-//                                colourBuffer.Clear();
-//                                normalBuffer.Clear();
-//                                uvBuffer.Clear();
-//                                indexBtoVertexBIndices.Clear();
-//                                globalIndices.Clear();
-
-//                            }
-
-//                            currentLine++;
-//                            currentLineCount = meshData.lineLength[currentLine] * 2;
-
-//                        }
-//                        //else
-//                        {
-//                            //in any case keep filling up the index buffer
-//                            // normalise the index
-//                            int localIndexBufferIndex = 0;
-
-//                            if (!indexBtoVertexBIndices.ContainsKey(vbIndex))
-//                            {
-//                                localIndexBufferIndex = vertexBuffer.Count;
-
-//                                vertexBuffer.Add(meshData.vertices[vbIndex]);
-//                                colourBuffer.Add(meshData.colours[vbIndex]);
-//                                normalBuffer.Add(meshData.normals[vbIndex]);
-//                                uvBuffer.Add(meshData.uvs[vbIndex]);
-
-//                                indexBtoVertexBIndices.Add(vbIndex, localIndexBufferIndex);
-
-//                            }
-//                            else
-//                            {
-//                                localIndexBufferIndex = indexBtoVertexBIndices[vbIndex];
-//                            }
-
-//                            indexBuffer.Add(localIndexBufferIndex);
-
-//                            globalIndices.Add(vbIndex);
-//                            //decrease line count
-//                            currentLineCount--;
-
-//                        }
-//                    }
-
-//                }
-
-//                if (vertexBuffer.Count > 0)
-//                {
-//                    //print("creeating ")
-//                    GameObject meshObject = createMesh(vertexBuffer.ToArray(), 
-//                                                       indexBuffer.ToArray(), 
-//                                                       colourBuffer.ToArray(), 
-//                                                       normalBuffer.ToArray(),
-//                                                       uvBuffer.ToArray(),
-//                                                       meshData.meshTopology, meshData.material);
-//                    meshObject.transform.parent = parentObject.transform;
-//                    localMeshList.Add(meshObject.GetComponent<MeshFilter>().sharedMesh);
-
-////                    print("created mesh " + localMeshList.Count + " containing # vertices: " + vertexBuffer.Count);
-
-//                }
-
-//                #region broken code for connected topology with 65k+ lines
-//                //else if (meshData.meshTopology == MeshTopology.Lines)
-//                //{
-//                //    int previousChunkOffset = 0;
-
-//                //    for (int chunk=0;chunk<meshData.chunkIndicesSize.Length; chunk++)
-//                //    {
-//                //        int chunkOffset = previousChunkOffset + meshData.chunkIndicesSize[chunk];// *(BigMesh.VERTEX_LIMIT);
-//                //        print("chunk offset " + chunkOffset);
-
-//                //        vertexBuffer.Clear();
-//                //        indexBuffer.Clear();
-//                //        colourBuffer.Clear();
-//                //        normalBuffer.Clear();
-
-//                //        //read 65k vertices
-//                //        for (int i=0;i<=BigMesh.VERTEX_LIMIT;i++)
-//                //        {
-//                //            vertexBuffer.Add(meshData.vertices[i + chunkOffset]);
-//                //            colourBuffer.Add(meshData.colours[i + chunkOffset]);
-//                //            normalBuffer.Add(meshData.normals[i + chunkOffset]);
-//                //        }
-
-//                //        //read the index buffer
-//                //        for (int i = 0; i < meshData.chunkIndicesSize[chunk]; i++)
-//                //        {
-//                //            indexBuffer.Add(meshData.indices[i]);
-//                //        }
-
-//                //        print("at 0: " + indexBuffer[0]);
-//                //        print("at 1: " + indexBuffer[1]);
-//                //        print("at 2: " + indexBuffer[2]);
-
-//                //        print("at last -2: " + indexBuffer[indexBuffer.Count -3]);
-//                //        print("at last -1: " + indexBuffer[indexBuffer.Count - 2]);
-//                //        print("at last: " + indexBuffer[indexBuffer.Count - 1]);
-
-//                //        GameObject meshObject = createMesh(vertexBuffer.ToArray(), indexBuffer.ToArray(), colourBuffer.ToArray(), normalBuffer.ToArray(), meshData.meshTopology, meshData.material);
-//                //        meshObject.transform.parent = parentObject.transform;
-
-//                //        previousChunkOffset = chunkOffset;
-//                //    }
-//                //}
-//                #endregion
-
-//                #region old bugged code for big mesh creation
-//                //for (int i = 0; i < meshData.vertices.Length - 1; i += 2)
-//                //{
-//                //    if ((vertexBuffer.Count) > VERTEX_LIMIT)
-//                //    {
-//                //        GameObject meshObject = createMesh(vertexBuffer.ToArray(), indexBuffer.ToArray(), colourBuffer.ToArray(), normalBuffer.ToArray(), meshData.meshTopology, meshData.material);
-//                //        meshObject.transform.parent = parentObject.transform;
-
-//                //        vertexBuffer.Clear();
-//                //        indexBuffer.Clear();
-//                //        colourBuffer.Clear();
-//                //        normalBuffer.Clear();
-
-//                //        localMeshList.Add(meshObject.GetComponent<MeshFilter>().sharedMesh);
-//                //        //Debug.Log("completed line from " + meshData.indices[i] + " to " + meshData.indices[i + 1]);
-//                //        //if(i+2 < meshData.vertices.Length)
-//                //        //Debug.Log("next indice is " + meshData.indices[i+2]);
-
-//                //        //if (localMeshList.Count > 1) goto debuglines;
-//                //    }
-
-//                //    int index1 = meshData.indices[i];// + offset];
-//                //    int index2 = meshData.indices[i + 1];
-//                //    //indexBuffer.Add(vertexBuffer.Count);
-//                //    indexBuffer.Add(index1 % (VERTEX_LIMIT));// + offset]);
-//                //    indexBuffer.Add(index2 % (VERTEX_LIMIT));
-
-//                //    //if(i%2 ==0)
-//                //    vertexBuffer.Add(meshData.vertices[i]);
-//                //    vertexBuffer.Add(meshData.vertices[i + 1]);
-
-//                //    if (meshData.colours != null)
-//                //    {
-//                //        // if (i % 2 == 0)
-//                //        colourBuffer.Add(meshData.colours[index1]);
-//                //        colourBuffer.Add(meshData.colours[index2]);
-
-//                //    }
-
-//                //    if (meshData.normals != null)
-//                //    {
-//                //        // if (i % 2 == 0)
-//                //        normalBuffer.Add(meshData.normals[index1]);
-//                //        normalBuffer.Add(meshData.normals[index2]);
-
-//                //    }
-
-//                //}
-//                #endregion
-
-//                //// Create remaining
-//                //if (vertexBuffer.Count >= stride)
-//                //{
-//                //    GameObject meshObject = createMesh(vertexBuffer.ToArray(), indexBuffer.ToArray(), colourBuffer.ToArray(), normalBuffer.ToArray(), meshData.meshTopology, meshData.material);
-//                //    meshObject.transform.parent = parentObject.transform;
-
-//                //    localMeshList.Add(meshObject.GetComponent<MeshFilter>().sharedMesh);
-//                //}
-//            }
-
-
-            BigMesh bigMeshComponent = parentObject.AddComponent<BigMesh>();
-            bigMeshComponent.SharedMaterial = meshData.material;
-
-            bigMeshComponent.meshList = localMeshList;
-
-            return bigMeshComponent;
-        }
-
-        // PRIVATE
-
-        private static int getNumberOfTopologyChunk(BigMeshData meshData)
-        {
-            //if (meshData.meshTopology == MeshTopology.Points)
-            //{
-                return meshData.vertices.Length; 
-            //}
-            //else 
-            //{
-             //   return meshData.lineLength.Length;
-            //}
-        }
-
-        private static int getChunkStride(BigMeshData meshData, int chunkIndex)
-        {
-            //if (meshData.meshTopology == MeshTopology.Points)
-            { return 1; }
-            //else
-            //{
-             //   return meshData.lineLength[chunkIndex]*2;
-            //}
-        }
-
-        /// <summary>
-        /// Creates a mesh.
-        /// </summary>
-        /// <returns>The mesh.</returns>
-        /// <param name="vertices">Vertices.</param>
-        /// <param name="indices">Indices.</param>
-        /// <param name="colours">Colours.</param>
-        /// <param name="normals">Normals.</param>
-        /// <param name="MeshTopology">Mesh topology.</param>
-        /// <param name="material">Material.</param>
-        private static GameObject createMesh(Vector3[] vertices, int[] indices, Color[] colours, Vector3[] normals, Vector3[] uvs, MeshTopology meshTopology, Material material)
-        {
-            GameObject meshObject = new GameObject();
-
-            MeshTopology mtp = meshTopology;
-           // if (mtp == MeshTopology.Lines) mtp = MeshTopology.LineStrip;
-            // Create the mesh
-            Mesh mesh = new Mesh();
-
-            //enables bigmesh
-            mesh.indexFormat = UnityEngine.Rendering.IndexFormat.UInt32;
-
-            mesh.vertices = vertices;
-            mesh.SetIndices(indices, mtp, 0);
-            mesh.normals = normals;
-            mesh.colors = colours;
-            mesh.SetUVs(0, uvs.ToList());
-            
-            mesh.RecalculateBounds();
-
-            if (normals == null || normals.Length == 0)
-            {
-                mesh.RecalculateNormals(); 
-            }
-
-            // Assign to GameObject
-            MeshFilter meshFilter = meshObject.AddComponent<MeshFilter>();
-            MeshRenderer meshRenderer = meshObject.AddComponent<MeshRenderer>();
-
-            meshFilter.mesh = mesh;
-            meshRenderer.material = material;
-            mesh.RecalculateBounds();
-
-            return meshObject;
-        }
-
-        /// <summary>
-        /// saves the mesh(es) on the disk
-        /// </summary>
-        /// <param name="theMesh"></param>
-        /// <param name="indexCount"></param>
-        /// <param name="material"></param>
-        public void saveMesh(GameObject theMesh, ref int indexCount, Material material)
-        {
-            MeshFilter mf = theMesh.GetComponent<MeshFilter>();
-            MeshRenderer mr = theMesh.GetComponent<MeshRenderer>();
-
-            if (mf != null && mr !=null)
-            {
-                Mesh mesh = mf.sharedMesh;
-                mr.sharedMaterial = material;
-
-                string meshNameInPath = "Assets/SavedMeshes/" + "Mesh_" + indexCount.ToString() + ".asset";
-
-#if UNITY_EDITOR
-                AssetDatabase.CreateAsset(mesh, meshNameInPath);
-                AssetDatabase.SaveAssets();
-
-                Mesh m = AssetDatabase.LoadAssetAtPath<Mesh>(meshNameInPath);
-                
-                mf.mesh = m;
-#endif
-                indexCount++;
-            }
-            foreach (Transform child in theMesh.transform)
-            {
-                saveMesh(child.gameObject, ref indexCount, material);
-            }
-        }
-
-        public void SaveBigMesh()
-        {
-            #if UNITY_EDITOR
-
-            if (!Directory.Exists("Assets/SavedMeshes")) Directory.CreateDirectory("Assets/SavedMeshes");
-
-            int countMeshRef = 0;
-            MeshRenderer mr = gameObject.GetComponentInChildren<MeshRenderer>();
-
-            if (mr != null && mr.sharedMaterial != null)
-            {
-                string rendererNameInPath = "Assets/SavedMeshes/" + mr.sharedMaterial.name.Replace("/","_")  + ".asset";
-
-                AssetDatabase.CreateAsset(mr.sharedMaterial, rendererNameInPath);
-                AssetDatabase.SaveAssets();
-                Material m = AssetDatabase.LoadAssetAtPath<Material>(rendererNameInPath);
-
-                saveMesh(this.gameObject, ref countMeshRef, m);
-            }
-            PrefabUtility.CreatePrefab("Assets/Prefabs/BigMesh.prefab", this.gameObject);
-            
-            #endif
-        }
-
-        /// <summary>
-        /// Gets the stride from a mesh topology
-        /// </summary>
-        /// <returns>The stride.</returns>
-        /// <param name="meshTopology">Mesh topology.</param>
-        private static int getStride(MeshTopology meshTopology)
-        {
-            switch (meshTopology)
-            {
-            case MeshTopology.Triangles:
-                {
-                    return 3;
-                }
-            case MeshTopology.Lines:
-                {
-                    return 2;
-                }
-            case MeshTopology.Points:
-                {
-                    return 1;
-                }
-            default:
-                {
-                    Debug.Assert(false, "Unsupported MeshTopology");
-                    break;
-                }
-            }
-
-            return 0;
-        }
-
-        // handle animations
-        float _tweenPosition = 0.0f;
-        float _tweenSize = 0.0f;
-
-        public enum TweenType
-        {
-            Position,
-            Size
-        }
-
-        // update tween delegate. Returns false when the tween is complete
-        delegate bool UpdateTweenDelegate();
-
-        // global list of all tweens callbacks
-        static List<UpdateTweenDelegate> updateTweens = new List<UpdateTweenDelegate>();
-
-        public void Tween(TweenType type)
-        {
-            if (type == TweenType.Position)
-            {
-                _tweenPosition = 0.0f;
-                this.SharedMaterial.SetFloat("_Tween", 0);
-<<<<<<< HEAD
-#if UNITY_EDITOR
-                EditorApplication.update = DoTheTween;
-#endif
-=======
-                QueueTween();
->>>>>>> 63ca3596
-            }
-            else if (type == TweenType.Size)
-            {
-                _tweenSize = 0.0f;
-                this.SharedMaterial.SetFloat("_TweenSize", 0);
-<<<<<<< HEAD
-#if UNITY_EDITOR
-                EditorApplication.update = DoTheTween;
-#endif
-=======
-                QueueTween();
->>>>>>> 63ca3596
-            }
-        }
-
-        void UpdateTweens()
-        {
-            List<UpdateTweenDelegate> deleteList = new List<UpdateTweenDelegate>();
-            for (int i = updateTweens.Count() - 1; i >= 0; --i)
-            {
-                bool isTweening = updateTweens[i]();
-                if (!isTweening)
-                {
-                    updateTweens.RemoveAt(i);
-                }
-            }
-            if (updateTweens.Count() == 0)
-            {
-                EditorApplication.update = null;
-            }
-        }
-
-        void QueueTween()
-        {
-            updateTweens.Add(DoTheTween);
-            EditorApplication.update = UpdateTweens;
-        }
-
-        // returns false if complete, else true
-        private bool DoTheTween()
-        {
-            bool isTweening = false;
-            
-            _tweenPosition += Time.deltaTime;
-            if (_tweenPosition < 1.0f)
-            {
-                float v = Mathf.Pow(_tweenPosition, 3) * (_tweenPosition * (6f * _tweenPosition - 15f) + 10f);
-                this.SharedMaterial.SetFloat("_Tween", v);
-                isTweening = true;
-            }
-            else
-            {
-                _tweenPosition = 1.0f;
-                this.SharedMaterial.SetFloat("_Tween", 1);
-            }
-
-            _tweenSize += Time.deltaTime;
-            if (_tweenSize < 1.0f)
-            {
-                float v = Mathf.Pow(_tweenSize, 3) * (_tweenSize * (6f * _tweenSize - 15f) + 10f);
-                this.SharedMaterial.SetFloat("_TweenSize", v);
-                isTweening = true;
-            }
-            else
-            {
-                _tweenSize = 1.0f;
-                this.SharedMaterial.SetFloat("_TweenSize", 1);
-            }
-<<<<<<< HEAD
-
-            if (!isTweening)
-            {
-#if UNITY_EDITOR
-                EditorApplication.update = null;
-#endif
-            }
-=======
-            return isTweening;
->>>>>>> 63ca3596
-        }
-    }
-
+using System.Collections;
+using System.Collections.Generic;
+using UnityEngine;
+using System.Linq;
+using System.IO;
+
+#if UNITY_EDITOR
+using UnityEditor;
+#endif
+
+namespace IATK
+{
+
+    /// <summary>
+    /// Big mesh class. Feed it as many vertices as you want and it will aggregate the meshes to fit Unity's mesh index limit.
+    /// </summary>
+    [ExecuteInEditMode]
+    public class BigMesh : MonoBehaviour
+    {
+        // CLASSES
+
+        /// <summary>
+        /// Big mesh data class
+        /// </summary>
+        public class BigMeshData
+        {
+            public MeshTopology meshTopology;   // How the indices are to be interpreted
+
+            public Vector3[] vertices;          // The vertices of the mesh
+            public int[] indices;               // The indices of the mesh
+            public Color[] colours;             // The colours for each vertex
+            public Vector3[] normals;           // The normals of the mesh
+            public Vector3[] uvs;               // The uvs of the mesh
+            public Vector3[] uvsAnimation;      // Store the information for animation  
+
+            public int[] lineLength;
+            public int[] chunkIndicesSize;
+
+            public Material material;           // The material to apply to the mesh
+            public Dictionary<int, int> indexToVertexDictionary;         // Dictionnary that links index buffer indices to vertex buffer indices
+
+            public BigMeshData(MeshTopology meshTopology, Vector3[] vertices, int[] indices, Color[] colours, Vector3[] normals, Vector3[] uvs, Vector3[] uvsAnimation, int[] chunkIndicesSize, Material material, int[] lineLength)
+            {
+                this.meshTopology = meshTopology;
+                this.vertices = vertices;
+                this.indices = indices;
+                this.colours = colours;
+                this.normals = normals;
+                this.uvs = uvs;
+                this.uvsAnimation = uvsAnimation;
+                this.chunkIndicesSize = chunkIndicesSize;
+                this.material = material;
+                this.lineLength = lineLength;
+                
+
+            }
+        }
+
+        // DATA
+
+        private int NB_VERTTICES;
+
+        public static readonly int VERTEX_LIMIT = 65000000;       // Unity's internal vertex limit
+
+        private List<Mesh> meshList = new List<Mesh>();         // The list of meshes
+
+        // PROPERTIES
+
+        [SerializeField] // needs to be serialized for build support
+        private Material sharedMaterial;
+
+        // The common material shared between all submeshes
+        public Material SharedMaterial {                              
+            get
+            {
+                return sharedMaterial;
+            }
+            private set
+            {
+                sharedMaterial = value;
+            }
+        }
+
+        // PUBLIC
+
+        public void recalculateBounds()
+        {
+            foreach (var mesh in meshList)
+            {
+                mesh.RecalculateBounds();
+            }
+        }
+
+        public int GetNumberVertices()
+        {
+            int v = 0;
+            foreach (var item in meshList)
+            {
+                v += item.vertexCount;
+            }
+            return v;
+        }
+
+        /// <summary>
+        /// sets to zero the provided dimension
+        /// </summary>
+        /// <param name="indexDimension"></param>
+        public void zeroPosition(int component)
+        {
+            foreach (var mesh in meshList)
+            {
+                Vector3[] vertices = mesh.vertices;
+                Vector3[] normals = mesh.normals;
+
+                for (int i = 0; i < vertices.Length; i++)
+                {
+                    Vector3 norm = normals[i];
+                    Vector3 val = vertices[i];
+
+                    norm = val;
+                    val[component] = 0;
+
+                    normals[i] = norm;
+                    vertices[i] = val;
+                }
+                mesh.SetNormals(normals.ToList());
+                mesh.SetVertices(vertices.ToList());
+                mesh.RecalculateBounds();
+            }
+        }
+
+        /// <summary>
+        /// sets the x positions of the vertices in the bigmesh
+        /// </summary>
+        /// <param name="values"></param>
+        public void updateXPositions(float[] values)
+        {
+            UpdateNPositions(0, values);
+        }
+
+        /// <summary>
+        /// sets the y positions of the vertices in the bigmesh
+        /// </summary>
+        /// <param name="values"></param>
+        public void updateYPositions(float[] values)
+        {
+            UpdateNPositions(1, values);
+        }
+
+        /// <summary>
+        /// sets the y positions of the vertices in the bigmesh
+        /// </summary>
+        /// <param name="values"></param>
+        public void updateZPositions(float[] values)
+        {
+            UpdateNPositions(2, values);
+        }
+
+        private void UpdateNPositions(int component, float[] values)
+        {
+            int cpt = 0;
+            foreach (var mesh in meshList)
+            {
+                float[] xvals = HelperUtils.SubArray(values, cpt, mesh.vertexCount);
+                Vector3[] vertices = mesh.vertices;
+                Vector3[] normals = mesh.normals;
+
+                for (int i = 0; i < vertices.Length; i++)
+                {
+                    Vector3 norm = normals[i];
+                    Vector3 val = vertices[i];
+
+                    norm = val;
+                    val[component] = xvals[i];
+
+                    normals[i] = norm;
+                    vertices[i] = val;
+                }
+                mesh.SetNormals(normals.ToList());
+                mesh.SetVertices(vertices.ToList());
+                mesh.RecalculateBounds();
+                cpt += mesh.vertexCount;
+            }
+        }
+
+        /// <summary>
+        /// returns the vertex positions of the big mesh
+        /// </summary>
+        /// <returns></returns>
+        public Vector3[] getBigMeshVertices()
+        {
+            List<Vector3> poses = new List<Vector3>();
+            foreach (var mesh in meshList)
+            {
+                poses.AddRange(mesh.vertices);
+            }
+
+            return poses.ToArray();
+        }
+
+        /// <summary>
+        /// updates the big mesh positions
+        /// </summary>
+        /// <param name="vertices"></param>
+        private void updateBigMeshVertices(Vector3[] vertices)
+        {
+            int cpt = 0;
+            foreach (var mesh in meshList)
+            {
+                mesh.SetVertices(HelperUtils.SubArray(vertices, cpt, mesh.vertexCount).ToList());
+                cpt += mesh.vertexCount;
+                mesh.RecalculateBounds();
+            }
+        }
+
+        /// <summary>
+        /// updates the big mesh colours
+        /// </summary>
+        /// <param name="vertices"></param>
+        public void updateBigMeshColour(Color colour)
+        {
+            int cpt = 0;
+            foreach (var mesh in meshList)
+            {
+                List<Color> lc = new List<Color>();
+                foreach (var vp in mesh.vertices)
+                {
+                    lc.Add(colour);
+                }
+                mesh.SetColors(HelperUtils.SubArray(lc.ToArray(), cpt, mesh.vertexCount).ToList());
+                cpt += mesh.vertexCount;
+                mesh.RecalculateBounds();
+            }
+        }
+
+        /// <summary>
+        /// updates the big mesh colours
+        /// </summary>
+        /// <param name="vertices"></param>
+        public void updateBigMeshColours(Color[] colours)
+        {
+            int cpt = 0;
+            foreach (var mesh in meshList)
+            {
+                mesh.SetColors(HelperUtils.SubArray(colours, cpt, mesh.vertexCount).ToList());
+                cpt += mesh.vertexCount;
+                mesh.RecalculateBounds();
+            }
+        }
+
+        /// <summary>
+        /// Gets the colours.
+        /// </summary>
+        /// <returns>The colours.</returns>
+        public Color[] getColors()
+        {
+            List<Color> colours = new List<Color>();
+            foreach (var mesh in meshList)
+            {
+                colours.AddRange(mesh.colors);
+            }
+            return colours.ToArray();
+        }
+
+        /// <summary>
+        /// updates the big mesh normals
+        /// </summary>
+        /// <param name="vertices"></param>
+        public void updateBigMeshNormals(Vector3[] normals)
+        {
+            int cpt = 0;
+            foreach (var mesh in meshList)
+            {
+                mesh.SetNormals(HelperUtils.SubArray(normals, cpt, mesh.vertexCount).ToList());
+                cpt += mesh.vertexCount;
+                mesh.RecalculateBounds();
+            }
+        }
+
+        /// <summary>
+        /// Gets the normals.
+        /// </summary>
+        /// <returns>The normals.</returns>
+        public Vector3[] getNormals()
+        {
+            List<Vector3> normals = new List<Vector3>();
+            foreach (var mesh in meshList)
+            {
+                normals.AddRange(mesh.normals);
+                mesh.RecalculateBounds();
+            }
+            return normals.ToArray();
+        }
+
+        List<Vector4> GetUVList(int channel, Mesh mesh)
+        {
+            List<Vector4> l = new List<Vector4>();
+            mesh.GetUVs(channel, l);
+            return l;
+        }
+
+        public List<Vector4> GetUVs(int channel)
+        {
+            List<Vector4> uvs = new List<Vector4>();
+            foreach (var mesh in meshList)
+            {
+                uvs.AddRange(GetUVList(channel, mesh));
+            }
+
+            return uvs;
+        }
+
+        public void MapUVChannel(int channel, int component, float[] data)
+        {
+            int total = meshList.Sum(x => x.vertexCount);
+            int dataPtr = 0;
+            int meshIdx = 0;
+            int meshVertIdx = 0;
+            var meshUVs = GetUVList(channel, meshList[meshIdx]);
+
+            for (int i = 0; i < total; ++i)
+            {
+                if (dataPtr >= data.Length)
+                {
+                    dataPtr = 0;
+                }
+                if (meshVertIdx == meshList[meshIdx].vertexCount)
+                {
+                    meshList[meshIdx].SetUVs(channel, meshUVs);
+                    meshIdx++;
+                    meshVertIdx = 0;
+                    if (meshIdx >= meshList.Count)
+                    {
+                        break;
+                    }
+                    meshUVs = GetUVList(channel, meshList[meshIdx]);
+                }
+
+
+                var v = meshUVs[meshVertIdx];
+                var prev = v[component];
+                v[component] = data[dataPtr];
+                if (component == (int)AbstractVisualisation.NormalChannel.Size)
+                {
+                    v[3] = prev;
+                }
+                meshUVs[meshVertIdx] = v;
+                
+                meshVertIdx++;
+                dataPtr++;
+            }
+            
+            // map the final UVs
+            meshList[meshIdx].SetUVs(channel, meshUVs);
+
+            foreach (var mesh in meshList)
+            {
+                mesh.RecalculateBounds();
+            }
+        }
+
+        /// <summary>
+        /// Creates a big mesh. Only handles meshes composed of triangles, points, and lines.
+        /// </summary>
+        /// <returns>The big mesh.</returns>
+        /// <param name="meshData">Mesh data.</param>
+        public static BigMesh createBigMesh(BigMeshData meshData)
+        {
+            List<Mesh> localMeshList = new List<Mesh>();
+            GameObject parentObject = null;
+            
+            // Optimisation for when there is only one mesh
+            //if (meshData.vertices.Length <= VERTEX_LIMIT)
+            //{
+                parentObject = createMesh(meshData.vertices,
+                    meshData.indices,
+                    meshData.colours,
+                    meshData.normals,
+                    meshData.uvs,
+                    meshData.meshTopology,
+                    meshData.material);
+                localMeshList.Add(parentObject.GetComponent<MeshFilter>().sharedMesh);
+            //}
+            //else // Split it up
+//            {
+//                parentObject = new GameObject();
+//                parentObject.name = "BigMesh";
+
+//                List<Vector3> vertexBuffer = new List<Vector3>();
+//                List<int> indexBuffer = new List<int>();
+//                List<Color> colourBuffer = new List<Color>();
+//                List<Vector3> normalBuffer = new List<Vector3>();
+//                List<Vector3> uvBuffer = new List<Vector3>();
+
+//                // Create all the meshes
+//                int offset0 = 0;
+//                ///
+//                ///  >>>>>>>>> POINT TOPOLOGY <<<<<<<<<<<<<<
+//                ///
+//                if (meshData.meshTopology == MeshTopology.Points)
+//                {
+//                    for (int i = 0; i < meshData.vertices.Length; i++)
+//                    {
+//                        if ((vertexBuffer.Count) >= VERTEX_LIMIT)
+//                        {
+//                            GameObject meshObject = createMesh(vertexBuffer.ToArray(), 
+//                                indexBuffer.ToArray(), 
+//                                colourBuffer.ToArray(),
+//                                normalBuffer.ToArray(),
+//                                uvBuffer.ToArray(),
+//                                meshData.meshTopology, 
+//                                meshData.material);
+//                            meshObject.transform.parent = parentObject.transform;
+
+//                            vertexBuffer.Clear();
+//                            indexBuffer.Clear();
+//                            colourBuffer.Clear();
+//                            normalBuffer.Clear();
+//                            uvBuffer.Clear();
+
+//                            localMeshList.Add(meshObject.GetComponent<MeshFilter>().sharedMesh);
+//                            offset0 += VERTEX_LIMIT;
+//                        }
+
+//                        indexBuffer.Add(i - offset0);
+//                        vertexBuffer.Add(meshData.vertices[i]);
+//                        colourBuffer.Add(meshData.colours[i]);
+//                        normalBuffer.Add(meshData.normals[i]);
+//                        uvBuffer.Add(meshData.uvs[i]);                    }
+//                }
+//                ///
+//                ///  >>>>>>>>> LINE TOPOLOGY <<<<<<<<<<<<<<
+//                ///
+//                else if (meshData.meshTopology == MeshTopology.Lines)
+//                {
+//                    int MaxIndex = meshData.indices.Max(); //should correspond to the size of the dataset - 1
+//                    Dictionary<int, int> indexBtoVertexBIndices = new Dictionary<int, int>();
+
+//                    int currentLine = 0;
+//                    int currentLineCount = meshData.lineLength[0] * 2;
+//                    HashSet<int> globalIndices = new HashSet<int>();
+
+//                    for (int i = 0; i < meshData.indices.Length; i++)
+//                    {
+//                        //get the index of the vertex to access
+//                        int vbIndex = meshData.indices[i];
+                        
+//                        if (currentLineCount == 0 && currentLine + 1 < meshData.lineLength.Length)
+//                        {
+//                            int newVertexCounter = 0;
+
+//                            //look up next vertices in the coming line
+//                            for (int k = i; k < i + meshData.lineLength[currentLine + 1] * 2; k++)
+//                            {
+//                                if (k < meshData.indices.Length)
+//                                    if (!globalIndices.Contains(meshData.indices[k])) newVertexCounter++;
+//                            }
+
+//                            if (vertexBuffer.Count + newVertexCounter > VERTEX_LIMIT)
+//                            {
+//                                GameObject meshObject = createMesh(vertexBuffer.ToArray(), 
+//                                                                   indexBuffer.ToArray(), 
+//                                                                   colourBuffer.ToArray(), 
+//                                                                   normalBuffer.ToArray(),
+//                                                                   uvBuffer.ToArray(),
+//                                                                   meshData.meshTopology, meshData.material);
+//                                meshObject.transform.parent = parentObject.transform;
+//                                localMeshList.Add(meshObject.GetComponent<MeshFilter>().sharedMesh);
+
+//                                //print("created mesh " + localMeshList.Count + " containing # vertices: " + vertexBuffer.Count);
+
+//                                vertexBuffer.Clear();
+//                                indexBuffer.Clear();
+//                                colourBuffer.Clear();
+//                                normalBuffer.Clear();
+//                                uvBuffer.Clear();
+//                                indexBtoVertexBIndices.Clear();
+//                                globalIndices.Clear();
+
+//                            }
+
+//                            currentLine++;
+//                            currentLineCount = meshData.lineLength[currentLine] * 2;
+
+//                        }
+//                        //else
+//                        {
+//                            //in any case keep filling up the index buffer
+//                            // normalise the index
+//                            int localIndexBufferIndex = 0;
+
+//                            if (!indexBtoVertexBIndices.ContainsKey(vbIndex))
+//                            {
+//                                localIndexBufferIndex = vertexBuffer.Count;
+
+//                                vertexBuffer.Add(meshData.vertices[vbIndex]);
+//                                colourBuffer.Add(meshData.colours[vbIndex]);
+//                                normalBuffer.Add(meshData.normals[vbIndex]);
+//                                uvBuffer.Add(meshData.uvs[vbIndex]);
+
+//                                indexBtoVertexBIndices.Add(vbIndex, localIndexBufferIndex);
+
+//                            }
+//                            else
+//                            {
+//                                localIndexBufferIndex = indexBtoVertexBIndices[vbIndex];
+//                            }
+
+//                            indexBuffer.Add(localIndexBufferIndex);
+
+//                            globalIndices.Add(vbIndex);
+//                            //decrease line count
+//                            currentLineCount--;
+
+//                        }
+//                    }
+
+//                }
+
+//                if (vertexBuffer.Count > 0)
+//                {
+//                    //print("creeating ")
+//                    GameObject meshObject = createMesh(vertexBuffer.ToArray(), 
+//                                                       indexBuffer.ToArray(), 
+//                                                       colourBuffer.ToArray(), 
+//                                                       normalBuffer.ToArray(),
+//                                                       uvBuffer.ToArray(),
+//                                                       meshData.meshTopology, meshData.material);
+//                    meshObject.transform.parent = parentObject.transform;
+//                    localMeshList.Add(meshObject.GetComponent<MeshFilter>().sharedMesh);
+
+////                    print("created mesh " + localMeshList.Count + " containing # vertices: " + vertexBuffer.Count);
+
+//                }
+
+//                #region broken code for connected topology with 65k+ lines
+//                //else if (meshData.meshTopology == MeshTopology.Lines)
+//                //{
+//                //    int previousChunkOffset = 0;
+
+//                //    for (int chunk=0;chunk<meshData.chunkIndicesSize.Length; chunk++)
+//                //    {
+//                //        int chunkOffset = previousChunkOffset + meshData.chunkIndicesSize[chunk];// *(BigMesh.VERTEX_LIMIT);
+//                //        print("chunk offset " + chunkOffset);
+
+//                //        vertexBuffer.Clear();
+//                //        indexBuffer.Clear();
+//                //        colourBuffer.Clear();
+//                //        normalBuffer.Clear();
+
+//                //        //read 65k vertices
+//                //        for (int i=0;i<=BigMesh.VERTEX_LIMIT;i++)
+//                //        {
+//                //            vertexBuffer.Add(meshData.vertices[i + chunkOffset]);
+//                //            colourBuffer.Add(meshData.colours[i + chunkOffset]);
+//                //            normalBuffer.Add(meshData.normals[i + chunkOffset]);
+//                //        }
+
+//                //        //read the index buffer
+//                //        for (int i = 0; i < meshData.chunkIndicesSize[chunk]; i++)
+//                //        {
+//                //            indexBuffer.Add(meshData.indices[i]);
+//                //        }
+
+//                //        print("at 0: " + indexBuffer[0]);
+//                //        print("at 1: " + indexBuffer[1]);
+//                //        print("at 2: " + indexBuffer[2]);
+
+//                //        print("at last -2: " + indexBuffer[indexBuffer.Count -3]);
+//                //        print("at last -1: " + indexBuffer[indexBuffer.Count - 2]);
+//                //        print("at last: " + indexBuffer[indexBuffer.Count - 1]);
+
+//                //        GameObject meshObject = createMesh(vertexBuffer.ToArray(), indexBuffer.ToArray(), colourBuffer.ToArray(), normalBuffer.ToArray(), meshData.meshTopology, meshData.material);
+//                //        meshObject.transform.parent = parentObject.transform;
+
+//                //        previousChunkOffset = chunkOffset;
+//                //    }
+//                //}
+//                #endregion
+
+//                #region old bugged code for big mesh creation
+//                //for (int i = 0; i < meshData.vertices.Length - 1; i += 2)
+//                //{
+//                //    if ((vertexBuffer.Count) > VERTEX_LIMIT)
+//                //    {
+//                //        GameObject meshObject = createMesh(vertexBuffer.ToArray(), indexBuffer.ToArray(), colourBuffer.ToArray(), normalBuffer.ToArray(), meshData.meshTopology, meshData.material);
+//                //        meshObject.transform.parent = parentObject.transform;
+
+//                //        vertexBuffer.Clear();
+//                //        indexBuffer.Clear();
+//                //        colourBuffer.Clear();
+//                //        normalBuffer.Clear();
+
+//                //        localMeshList.Add(meshObject.GetComponent<MeshFilter>().sharedMesh);
+//                //        //Debug.Log("completed line from " + meshData.indices[i] + " to " + meshData.indices[i + 1]);
+//                //        //if(i+2 < meshData.vertices.Length)
+//                //        //Debug.Log("next indice is " + meshData.indices[i+2]);
+
+//                //        //if (localMeshList.Count > 1) goto debuglines;
+//                //    }
+
+//                //    int index1 = meshData.indices[i];// + offset];
+//                //    int index2 = meshData.indices[i + 1];
+//                //    //indexBuffer.Add(vertexBuffer.Count);
+//                //    indexBuffer.Add(index1 % (VERTEX_LIMIT));// + offset]);
+//                //    indexBuffer.Add(index2 % (VERTEX_LIMIT));
+
+//                //    //if(i%2 ==0)
+//                //    vertexBuffer.Add(meshData.vertices[i]);
+//                //    vertexBuffer.Add(meshData.vertices[i + 1]);
+
+//                //    if (meshData.colours != null)
+//                //    {
+//                //        // if (i % 2 == 0)
+//                //        colourBuffer.Add(meshData.colours[index1]);
+//                //        colourBuffer.Add(meshData.colours[index2]);
+
+//                //    }
+
+//                //    if (meshData.normals != null)
+//                //    {
+//                //        // if (i % 2 == 0)
+//                //        normalBuffer.Add(meshData.normals[index1]);
+//                //        normalBuffer.Add(meshData.normals[index2]);
+
+//                //    }
+
+//                //}
+//                #endregion
+
+//                //// Create remaining
+//                //if (vertexBuffer.Count >= stride)
+//                //{
+//                //    GameObject meshObject = createMesh(vertexBuffer.ToArray(), indexBuffer.ToArray(), colourBuffer.ToArray(), normalBuffer.ToArray(), meshData.meshTopology, meshData.material);
+//                //    meshObject.transform.parent = parentObject.transform;
+
+//                //    localMeshList.Add(meshObject.GetComponent<MeshFilter>().sharedMesh);
+//                //}
+//            }
+
+
+            BigMesh bigMeshComponent = parentObject.AddComponent<BigMesh>();
+            bigMeshComponent.SharedMaterial = meshData.material;
+
+            bigMeshComponent.meshList = localMeshList;
+
+            return bigMeshComponent;
+        }
+
+        // PRIVATE
+
+        private static int getNumberOfTopologyChunk(BigMeshData meshData)
+        {
+            //if (meshData.meshTopology == MeshTopology.Points)
+            //{
+                return meshData.vertices.Length; 
+            //}
+            //else 
+            //{
+             //   return meshData.lineLength.Length;
+            //}
+        }
+
+        private static int getChunkStride(BigMeshData meshData, int chunkIndex)
+        {
+            //if (meshData.meshTopology == MeshTopology.Points)
+            { return 1; }
+            //else
+            //{
+             //   return meshData.lineLength[chunkIndex]*2;
+            //}
+        }
+
+        /// <summary>
+        /// Creates a mesh.
+        /// </summary>
+        /// <returns>The mesh.</returns>
+        /// <param name="vertices">Vertices.</param>
+        /// <param name="indices">Indices.</param>
+        /// <param name="colours">Colours.</param>
+        /// <param name="normals">Normals.</param>
+        /// <param name="MeshTopology">Mesh topology.</param>
+        /// <param name="material">Material.</param>
+        private static GameObject createMesh(Vector3[] vertices, int[] indices, Color[] colours, Vector3[] normals, Vector3[] uvs, MeshTopology meshTopology, Material material)
+        {
+            GameObject meshObject = new GameObject();
+
+            MeshTopology mtp = meshTopology;
+           // if (mtp == MeshTopology.Lines) mtp = MeshTopology.LineStrip;
+            // Create the mesh
+            Mesh mesh = new Mesh();
+
+            //enables bigmesh
+            mesh.indexFormat = UnityEngine.Rendering.IndexFormat.UInt32;
+
+            mesh.vertices = vertices;
+            mesh.SetIndices(indices, mtp, 0);
+            mesh.normals = normals;
+            mesh.colors = colours;
+            mesh.SetUVs(0, uvs.ToList());
+            
+            mesh.RecalculateBounds();
+
+            if (normals == null || normals.Length == 0)
+            {
+                mesh.RecalculateNormals(); 
+            }
+
+            // Assign to GameObject
+            MeshFilter meshFilter = meshObject.AddComponent<MeshFilter>();
+            MeshRenderer meshRenderer = meshObject.AddComponent<MeshRenderer>();
+
+            meshFilter.mesh = mesh;
+            meshRenderer.material = material;
+            mesh.RecalculateBounds();
+
+            return meshObject;
+        }
+
+        /// <summary>
+        /// saves the mesh(es) on the disk
+        /// </summary>
+        /// <param name="theMesh"></param>
+        /// <param name="indexCount"></param>
+        /// <param name="material"></param>
+        public void saveMesh(GameObject theMesh, ref int indexCount, Material material)
+        {
+            MeshFilter mf = theMesh.GetComponent<MeshFilter>();
+            MeshRenderer mr = theMesh.GetComponent<MeshRenderer>();
+
+            if (mf != null && mr !=null)
+            {
+                Mesh mesh = mf.sharedMesh;
+                mr.sharedMaterial = material;
+
+                string meshNameInPath = "Assets/SavedMeshes/" + "Mesh_" + indexCount.ToString() + ".asset";
+
+#if UNITY_EDITOR
+                AssetDatabase.CreateAsset(mesh, meshNameInPath);
+                AssetDatabase.SaveAssets();
+
+                Mesh m = AssetDatabase.LoadAssetAtPath<Mesh>(meshNameInPath);
+                
+                mf.mesh = m;
+#endif
+                indexCount++;
+            }
+            foreach (Transform child in theMesh.transform)
+            {
+                saveMesh(child.gameObject, ref indexCount, material);
+            }
+        }
+
+        public void SaveBigMesh()
+        {
+            #if UNITY_EDITOR
+
+            if (!Directory.Exists("Assets/SavedMeshes")) Directory.CreateDirectory("Assets/SavedMeshes");
+
+            int countMeshRef = 0;
+            MeshRenderer mr = gameObject.GetComponentInChildren<MeshRenderer>();
+
+            if (mr != null && mr.sharedMaterial != null)
+            {
+                string rendererNameInPath = "Assets/SavedMeshes/" + mr.sharedMaterial.name.Replace("/","_")  + ".asset";
+
+                AssetDatabase.CreateAsset(mr.sharedMaterial, rendererNameInPath);
+                AssetDatabase.SaveAssets();
+                Material m = AssetDatabase.LoadAssetAtPath<Material>(rendererNameInPath);
+
+                saveMesh(this.gameObject, ref countMeshRef, m);
+            }
+            PrefabUtility.CreatePrefab("Assets/Prefabs/BigMesh.prefab", this.gameObject);
+            
+            #endif
+        }
+
+        /// <summary>
+        /// Gets the stride from a mesh topology
+        /// </summary>
+        /// <returns>The stride.</returns>
+        /// <param name="meshTopology">Mesh topology.</param>
+        private static int getStride(MeshTopology meshTopology)
+        {
+            switch (meshTopology)
+            {
+            case MeshTopology.Triangles:
+                {
+                    return 3;
+                }
+            case MeshTopology.Lines:
+                {
+                    return 2;
+                }
+            case MeshTopology.Points:
+                {
+                    return 1;
+                }
+            default:
+                {
+                    Debug.Assert(false, "Unsupported MeshTopology");
+                    break;
+                }
+            }
+
+            return 0;
+        }
+
+        // handle animations
+        float _tweenPosition = 0.0f;
+        float _tweenSize = 0.0f;
+
+        public enum TweenType
+        {
+            Position,
+            Size
+        }
+
+        // update tween delegate. Returns false when the tween is complete
+        delegate bool UpdateTweenDelegate();
+
+        // global list of all tweens callbacks
+        static List<UpdateTweenDelegate> updateTweens = new List<UpdateTweenDelegate>();
+
+        public void Tween(TweenType type)
+        {
+            if (type == TweenType.Position)
+            {
+                _tweenPosition = 0.0f;
+                this.SharedMaterial.SetFloat("_Tween", 0);
+#if UNITY_EDITOR
+                EditorApplication.update = DoTheTween;
+#endif
+                QueueTween();
+            }
+            else if (type == TweenType.Size)
+            {
+                _tweenSize = 0.0f;
+                this.SharedMaterial.SetFloat("_TweenSize", 0);
+#if UNITY_EDITOR
+                EditorApplication.update = DoTheTween;
+#endif
+                QueueTween();
+            }
+        }
+
+        void UpdateTweens()
+        {
+            List<UpdateTweenDelegate> deleteList = new List<UpdateTweenDelegate>();
+            for (int i = updateTweens.Count() - 1; i >= 0; --i)
+            {
+                bool isTweening = updateTweens[i]();
+                if (!isTweening)
+                {
+                    updateTweens.RemoveAt(i);
+                }
+            }
+            if (updateTweens.Count() == 0)
+            {
+                EditorApplication.update = null;
+            }
+        }
+
+        void QueueTween()
+        {
+            updateTweens.Add(DoTheTween);
+            EditorApplication.update = UpdateTweens;
+        }
+
+        // returns false if complete, else true
+        private bool DoTheTween()
+        {
+            bool isTweening = false;
+            
+            _tweenPosition += Time.deltaTime;
+            if (_tweenPosition < 1.0f)
+            {
+                float v = Mathf.Pow(_tweenPosition, 3) * (_tweenPosition * (6f * _tweenPosition - 15f) + 10f);
+                this.SharedMaterial.SetFloat("_Tween", v);
+                isTweening = true;
+            }
+            else
+            {
+                _tweenPosition = 1.0f;
+                this.SharedMaterial.SetFloat("_Tween", 1);
+            }
+
+            _tweenSize += Time.deltaTime;
+            if (_tweenSize < 1.0f)
+            {
+                float v = Mathf.Pow(_tweenSize, 3) * (_tweenSize * (6f * _tweenSize - 15f) + 10f);
+                this.SharedMaterial.SetFloat("_TweenSize", v);
+                isTweening = true;
+            }
+            else
+            {
+                _tweenSize = 1.0f;
+                this.SharedMaterial.SetFloat("_TweenSize", 1);
+            }
+
+            if (!isTweening)
+            {
+#if UNITY_EDITOR
+                EditorApplication.update = null;
+#endif
+            }
+            return isTweening;
+        }
+    }
+
 }   // Namespace