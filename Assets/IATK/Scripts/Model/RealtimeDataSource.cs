﻿//RealTimeDataSource based on cycle and reuse
//Philipp Fleck, ICG @ TuGraz, philipp.fleck@icg.tugraz.at
//20210430, initial working version

using System;
using System.Collections.Generic;
using UnityEngine;

namespace IATK
{
    public class RealtimeDataSource : DataSource
    {
        /* 
        The max amount of data that can be displayed at a single time,
        will loop back around (replacing older data) when it goes over this limit
        */ 
        private int dimensionSizeLimit = 100;
        private List<int> dimensionPointers = new List<int>();

        private bool isQuitting;

        private List<DimensionData> dimensionData = new List<DimensionData>();
        
        private Dictionary<string, Dictionary<int, string>> textualDimensionsList = new Dictionary<string, Dictionary<int, string>>();
        private Dictionary<string, Dictionary<string, int>> textualDimensionsListReverse = new Dictionary<string, Dictionary<string, int>>();

        private float[] GetDefaultArray()
        {
            var dataArray = new float[dimensionSizeLimit];
            for (int i = 0; i < dimensionSizeLimit; i++)
            {
                dataArray[i] = 0;
            }
            return dataArray;
        }

        /// <summary>
        /// Creates a dimension that can later have data set to it
        /// </summary>
        /// <param name="dimensionName">Sets the dimension name, used to identify the dimension (Must be unique).</param>
        /// <param name="numberOfCategories">The data type of categories (unique values) in the data</param>
        /// <param name="type">The data type of the dimension</param>
        /// <returns>True if successfully added, false otherwise</returns>
        public bool AddDimension(string dimensionName, float numberOfCategories, DataType type = DataType.String)
        {
            return AddDimension(dimensionName, 0, numberOfCategories - 1f, type);
        }

        /// <summary>
        /// Creates a dimension that can later have data set to it
        /// </summary>
        /// <param name="dimensionName">Sets the dimension name, used to identify the dimension (Must be unique).</param>
        /// <param name="minVal">The minimum value the dimension can hold</param>
        /// <param name="maxVal">The maximum value the dimension can hold</param>
        /// <param name="type">The data type of the dimension</param>
        /// <returns>True if successfully added, false otherwise</returns>
        public bool AddDimension(string dimensionName, float minVal, float maxVal, DataType type = DataType.Float)
        {
            // Don't add the dimension if it already exists
            if (textualDimensionsList.ContainsKey(dimensionName)) return false;

            var metaData = new DimensionData.Metadata();
            metaData.minValue = minVal;
            metaData.maxValue = maxVal;
            metaData.type = type;

            int index = dimensionData.Count;

            textualDimensionsList.Add(dimensionName, new Dictionary<int, string>());
            textualDimensionsListReverse.Add(dimensionName, new Dictionary<string, int>());

            var dd = new DimensionData(dimensionName, index, metaData);
            dd.setData(GetDefaultArray(), textualDimensionsList);
            dimensionData.Add(dd);
            dimensionPointers.Add(0);

            Debug.Log("AddDimension => " + dd.Identifier + ", " + dd.Index);

            return true;
        }

        /// <summary>
        /// Sets a data value by index
        /// </summary>
        /// <param name="index">Index of dimension</param>
        /// <param name="val">Value to set the dimension</param>
        /// <returns>True if successfully set, false otherwise</returns>
        public bool SetData(int index, float val)
        {
            return SetData(this[index].Identifier, val);
        }

        /// <summary>
        /// Sets a data value by dimension name (identifier)
        /// </summary>
        /// <param name="index">Name of dimension</param>
        /// <param name="val">Value to set the dimension</param>
        /// <returns>True if successfully set, false otherwise</returns>
        public bool SetData(string dimensionName, float val)
        {
            try
            {
                var dd = this[dimensionName];
                if (dd != null && dd.MetaData.minValue <= val && dd.MetaData.maxValue >= val && dd.Data.Length > 0)
                {
                    SetDimensionData(dd, normaliseValue(val, dd.MetaData.minValue, dd.MetaData.maxValue, 0f, 1f));
                    return true;
                }
            }
            catch (Exception e)
            {
                Debug.Log("SetData ERROR => " + e);
            }

            return false;
        }

        /// <summary>
        /// Sets a data value by index
        /// </summary>
        /// <param name="index">Index of dimension</param>
        /// <param name="val">Value to set the dimension</param>
        /// <returns>True if successfully set, false otherwise</returns>
        public bool SetData(int index, string val)
        {
            return SetData(this[index].Identifier, val);
        }

        /// <summary>
        /// Sets a data value by dimension name (identifier)
        /// </summary>
        /// <param name="index">Name of dimension</param>
        /// <param name="val">Value to set the dimension</param>
        /// <returns>True if successfully set, false otherwise</returns>
        public bool SetData(string dimensionName, string val)
        {
            try
            {
                if (!textualDimensionsListReverse[dimensionName].ContainsKey(val))
                {
                    int numberOfDimensions = textualDimensionsList[dimensionName].Count;
                    textualDimensionsList[dimensionName].Add(numberOfDimensions, val);
                    textualDimensionsListReverse[dimensionName].Add(val, numberOfDimensions);
                }

                float idx = (float)textualDimensionsListReverse[dimensionName][val];
                return SetData(dimensionName, idx);
            }
            catch (Exception e)
            {
                Debug.Log("SetData ERROR => " + e);
            }

            return false;
        }

        /// <summary>
        /// Sets a data value to a dimension
        /// </summary>
        /// <param name="dd">The data dimension to put the data in</param>
        /// <param name="val">The data that is to be set</param>
        private void SetDimensionData(DimensionData dd, float val)
        {
            // Each dimension has its own pointer that loops around between 0 and dimensionSizeLimit
            int ptr = dimensionPointers[dd.Index];
            dd.Data[ptr] = val;
            ptr++;
            if(ptr >= dimensionSizeLimit) ptr = 0;
            dimensionPointers[dd.Index] = ptr;
        }


        /// <summary>
        /// Gets the dimension data at the specified index.
        /// </summary>
        /// <param name="index">Index of dimension</param>
        public override DimensionData this[int index]
        {
            get { return dimensionData[index]; }
        }

        /// <summary>
        /// Gets the dimension data with the specified identifier.
        /// </summary>
        /// <param name="identifier">Identifier.</param>
        public override DimensionData this[string identifier]
        {
            get
            {
                foreach (DimensionData d in dimensionData)
                {
                    if (d.Identifier == identifier)
                    {
                        return d;
                    }
                }
                return null;
            }
        }

        /// <summary>
        /// Will always return true since the data is filled at runtime.
        /// </summary>
        /// <value></value>
        public override bool IsLoaded
        {
            get { return true; }
        }

        /// <summary>
        /// Gets the count of the dimensions to use on the indexer.
        /// </summary>
        /// <value>The count of dimensions</value>
        public override int DimensionCount
        {
            get { return dimensionData.Count; }
        }

        /// <summary>
        /// Gets the data count.
        /// </summary>
        /// <value>The data count.</value>
        public override int DataCount
        {
            get { return dimensionSizeLimit; }
        }

        public override int getNumberOfCategories(int identifier)
        {
            return textualDimensionsList[this[identifier].Identifier].Count;
        }

        public override int getNumberOfCategories(string identifier)
        {
            return textualDimensionsList[this[identifier].Identifier].Count;
        }

        /// <summary>
        /// Returns the orginal value from the data dimension range. Used to dispaly axis labels.
        /// </summary>
        /// <param name="normalisedValue"></param>
        /// <param name="identifier"></param>
        /// <returns>An object depending on the datatype of the value (e.g. Float, String...)</returns>
        public override object getOriginalValue(float normalisedValue, string identifier)
        {
            DimensionData.Metadata meta = this[identifier].MetaData;
            float normValue = normaliseValue(normalisedValue, 0f, 1f, meta.minValue, meta.maxValue);

            if (meta.type == DataType.String)
            {
                return textualDimensionsList[identifier][(int)normValue];
            }

            return normValue;
        }

        /// <summary>
        /// Returns the orginal value from the data dimension range. Used to display "Dimension Filter" values in the Unity editor.
        /// </summary>
        /// <param name="normalisedValue"></param>
        /// <param name="identifier"></param>
        /// <returns>An object depending on the datatype of the value (e.g. Float, String...)</returns>
        public override object getOriginalValue(float normalisedValue, int identifier)
        {
            DimensionData.Metadata meta = this[identifier].MetaData;
            float normValue = normaliseValue(normalisedValue, 0f, 1f, meta.minValue, meta.maxValue);

            if (meta.type == DataType.String)
            {
                return textualDimensionsList[this[identifier].Identifier][(int)normValue];
            }

            return normValue;
        }

        float normaliseValue(float value, float i0, float i1, float j0, float j1)
        {
            float L = (j0 - j1) / (i0 - i1);
            return (j0 - (L * i0) + (L * value));
        }

        public override object getOriginalValuePrecise(float normalisedValue, int identifier)
        {
            throw new System.NotImplementedException();
        }

        public override object getOriginalValuePrecise(float normalisedValue, string identifier)
        {
            throw new System.NotImplementedException();
        }

        /// <summary>
        /// Does nothing. Do not need to load data at launch as the data will be loaded in at runtime.
        /// </summary>
        public override void load() { }

        public override void loadHeader()
        {
            throw new System.NotImplementedException();
        }

        /// <summary>
        /// Awake this instance.
        /// </summary>
        void Awake()
        {
            DataSourceManager.register(this);

            if (!IsLoaded)
                load();

        }

<<<<<<< HEAD
        public void AddDefaultIdDimension()
        {
            AddDimension("id", 0, 100);
            for(var i = 0; i < dimensionSizeLimit; i++)
            {
                AddDataByStr("id", i);
            }
        }


        // Start is called before the first frame update
        void Start()
=======
        /// <summary>
        /// Raises the destroy event.
        /// </summary>
        void OnDestroy()
>>>>>>> 75b49b46
        {
            if (!isQuitting)
            {
                DataSourceManager.unregister(this);
            }
        }

        /// <summary>
        /// Raises the application quit event.
        /// </summary>
        void OnApplicationQuit()
        {
            isQuitting = true;
        }
    }
}<|MERGE_RESOLUTION|>--- conflicted
+++ resolved
@@ -308,28 +308,12 @@
 
             if (!IsLoaded)
                 load();
-
-        }
-
-<<<<<<< HEAD
-        public void AddDefaultIdDimension()
-        {
-            AddDimension("id", 0, 100);
-            for(var i = 0; i < dimensionSizeLimit; i++)
-            {
-                AddDataByStr("id", i);
-            }
-        }
-
-
-        // Start is called before the first frame update
-        void Start()
-=======
+        }
+
         /// <summary>
         /// Raises the destroy event.
         /// </summary>
         void OnDestroy()
->>>>>>> 75b49b46
         {
             if (!isQuitting)
             {
